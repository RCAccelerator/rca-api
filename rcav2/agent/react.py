# Copyright © 2025 Red Hat
# SPDX-License-Identifier: Apache-2.0

"""
A next-gen rca agent that reads the errors as needed
"""

import dspy  # type: ignore[import-untyped]

import rcav2.errors
import rcav2.prompt
import rcav2.model
import rcav2.agent.zuul
from rcav2.worker import Worker
from rcav2.report import Report


class RCAAccelerator(dspy.Signature):
    """You are a CI engineer, your goal is to find the RCA of this build failure.

    Your investigation strategy should be as follows:
    1.  **Start with `job-output.txt`:** Use the `read_errors` tool on this file first to identify the final error or symptom of the failure.
    2.  **Trace back to the root cause:** The errors in `job-output.txt` are often just symptoms. The actual root cause likely occurred earlier. The earlier logs are critical for finding the initial point of failure.
    3.  **Follow the error trail:** Within each file you inspect, follow the sequence of errors to understand the full context of how the problem developed. Don't stop reading errors until the root cause is fully diagnosed.
    4.  **Synthesize your findings:** Connect the events from the early logs with the final failure shown in `job-output.txt` to build a complete and accurate root cause analysis.
    """

    job: rcav2.agent.zuul.Job = dspy.InputField()

    errors: dict[str, int] = dspy.InputField(
        desc="list of source and their error count"
    )

    report: Report = dspy.OutputField()


def make_agent(errors: rcav2.errors.Report, worker: Worker) -> dspy.Predict:
    async def read_errors(source: str) -> list[rcav2.errors.Error]:
        """Read the errors contained in a source log, including the before after context"""
        await worker.emit(f"Checking {source}", "progress")
        for logfile in errors.logfiles:
            if logfile.source == source:
                return logfile.errors
        return []

    return dspy.ReAct(RCAAccelerator, tools=[read_errors])


async def call_agent(
    agent: dspy.Predict,
    job: rcav2.agent.zuul.Job | None,
    errors: rcav2.errors.Report,
    worker: Worker,
<<<<<<< HEAD
    trace_storage=None,
) -> str:
=======
) -> Report:
>>>>>>> 847e0ce8
    if not job:
        job = rcav2.agent.zuul.Job(description="", actions=[])
    await worker.emit("Calling RCAAccelerator", "progress")
    errors_count = dict()
    for logfile in errors.logfiles:
        errors_count[logfile.source] = len(logfile.errors)
    agent.set_lm(rcav2.model.get_lm("gemini-2.5-pro", max_tokens=1024 * 1024))
    result = await agent.acall(job=job, errors=errors_count)
    await rcav2.model.emit_dspy_usage(result, worker)

    # Store LLM interactions in Opik if trace storage is available
    if trace_storage and trace_storage.is_available():
        try:
            history = rcav2.model.get_dspy_history()
            interactions = rcav2.model.extract_llm_interactions(history)

            for interaction in interactions:
                await trace_storage.store_llm_interaction(
                    prompt=interaction['prompt'],
                    response=interaction['response'],
                    model=interaction['model'],
                    usage=interaction['usage'],
                    worker=worker
                )
        except Exception as e:
            await worker.emit(f"Failed to store LLM interactions: {e}", event="error")

    return result.report<|MERGE_RESOLUTION|>--- conflicted
+++ resolved
@@ -51,12 +51,8 @@
     job: rcav2.agent.zuul.Job | None,
     errors: rcav2.errors.Report,
     worker: Worker,
-<<<<<<< HEAD
     trace_storage=None,
-) -> str:
-=======
 ) -> Report:
->>>>>>> 847e0ce8
     if not job:
         job = rcav2.agent.zuul.Job(description="", actions=[])
     await worker.emit("Calling RCAAccelerator", "progress")
@@ -75,11 +71,11 @@
 
             for interaction in interactions:
                 await trace_storage.store_llm_interaction(
-                    prompt=interaction['prompt'],
-                    response=interaction['response'],
-                    model=interaction['model'],
-                    usage=interaction['usage'],
-                    worker=worker
+                    prompt=interaction["prompt"],
+                    response=interaction["response"],
+                    model=interaction["model"],
+                    usage=interaction["usage"],
+                    worker=worker,
                 )
         except Exception as e:
             await worker.emit(f"Failed to store LLM interactions: {e}", event="error")
