--- conflicted
+++ resolved
@@ -19,7 +19,7 @@
 def load_job_description_file(file_path: str) -> str | None:
     """Load additional job description from file."""
     try:
-        with open(file_path, 'r', encoding='utf-8') as f:
+        with open(file_path, "r", encoding="utf-8") as f:
             return f.read().strip()
     except FileNotFoundError:
         return None
@@ -51,16 +51,26 @@
 
 
 async def describe_job(
-    env: Env, db: Engine | None, job_name: str, worker: Worker, job_description_file: str = None
+    env: Env,
+    db: Engine | None,
+    job_name: str,
+    worker: Worker,
+    job_description_file: str | None = None,
 ) -> Job | None:
     # Load additional job description from file if provided
-    additional_description = ""
+    additional_description: str | None = None
     if job_description_file:
         additional_description = load_job_description_file(job_description_file)
         if additional_description:
-            await worker.emit(f"Loaded additional job description from {job_description_file}", event="progress")
+            await worker.emit(
+                f"Loaded additional job description from {job_description_file}",
+                event="progress",
+            )
         else:
-            await worker.emit(f"Could not load job description from {job_description_file}", event="error")
+            await worker.emit(
+                f"Could not load job description from {job_description_file}",
+                event="error",
+            )
 
     if db:
         if job := await job_from_db(db, job_name, worker):
@@ -72,22 +82,26 @@
     job = await job_from_model(env, job_name, worker)
     if job and additional_description:
         # Append additional description if available
-        job.description = f"{job.description}\n\nAdditional Context:\n{additional_description}"
+        job.description = (
+            f"{job.description}\n\nAdditional Context:\n{additional_description}"
+        )
     elif not job and additional_description:
         # Create a job with just the additional description if no job was found
         from rcav2.agent.zuul import Job
+
         job = Job(description=additional_description, actions=[])
 
     return job
 
-<<<<<<< HEAD
-=======
-    rca_agent = rcav2.agent.predict.make_agent()
-    report = await rcav2.agent.predict.call_agent(rca_agent, job, errors_report, worker)
-    await worker.emit(report.model_dump(), event="report")
->>>>>>> 847e0ce8
-
-async def rca_predict(env: Env, db: Engine | None, url: str, worker: Worker, local_report_file: str = None, job_description_file: str = None) -> None:
+
+async def rca_predict(
+    env: Env,
+    db: Engine | None,
+    url: str,
+    worker: Worker,
+    local_report_file: str | None = None,
+    job_description_file: str | None = None,
+) -> None:
     """A two step workflow with job description"""
     await worker.emit("predict", event="workflow")
 
@@ -100,26 +114,54 @@
 
         # Fetch build errors
         await worker.emit("Fetching build errors...", event="progress")
-        await trace_storage.start_span("Error Report Fetching", {"url": url, "local_file": local_report_file}, worker)
-        errors_report = await rcav2.logjuicer.get_report(env, url, worker, local_report_file)
-        await trace_storage.end_span({"error_count": sum(len(logfile.errors) for logfile in errors_report.logfiles)}, worker)
+        await trace_storage.start_span(
+            "Error Report Fetching",
+            {"url": url, "local_file": local_report_file},
+            worker,
+        )
+        errors_report = await rcav2.logjuicer.get_report(
+            env, url, worker, local_report_file
+        )
+        await trace_storage.end_span(
+            {
+                "error_count": sum(
+                    len(logfile.errors) for logfile in errors_report.logfiles
+                )
+            },
+            worker,
+        )
 
         # Describe job
         await worker.emit(f"Describing job {errors_report.target}...", event="progress")
-        await trace_storage.start_span("Job Description", {"job_name": errors_report.target, "job_description_file": job_description_file}, worker)
-        job = await describe_job(env, db, errors_report.target, worker, job_description_file)
+        await trace_storage.start_span(
+            "Job Description",
+            {
+                "job_name": errors_report.target,
+                "job_description_file": job_description_file,
+            },
+            worker,
+        )
+        job = await describe_job(
+            env, db, errors_report.target, worker, job_description_file
+        )
         if job:
             await worker.emit(job.model_dump(), event="job")
         await trace_storage.end_span({"job_found": job is not None}, worker)
 
         # Run RCA analysis
         await trace_storage.start_span("RCA Analysis", {"workflow": "predict"}, worker)
-        rca_agent = rcav2.agent.predict.make_agent(errors_report, worker)
-        report = await rcav2.agent.predict.call_agent(rca_agent, job, errors_report, worker, trace_storage)
+        rca_agent = rcav2.agent.predict.make_agent()
+        report = await rcav2.agent.predict.call_agent(
+            rca_agent, job, errors_report, worker, trace_storage
+        )
 
         # Store error analysis in Opik
-        await trace_storage.store_error_analysis(errors_report, report, worker)
-        await trace_storage.end_span({"analysis_complete": True, "result": report}, worker)
+        await trace_storage.store_error_analysis(
+            errors_report, report.description, worker
+        )
+        await trace_storage.end_span(
+            {"analysis_complete": True, "result": report}, worker
+        )
         await worker.emit(report.model_dump(), event="report")
 
         # End trace
@@ -128,13 +170,22 @@
         env.log.error(f"RCA predict workflow failed: {e}")
         await worker.emit(f"RCA analysis failed: {e}", event="error")
         if trace_storage.is_available():
-            await trace_storage.end_trace({"error": str(e), "workflow": "predict"}, worker)
+            await trace_storage.end_trace(
+                {"error": str(e), "workflow": "predict"}, worker
+            )
     finally:
         # Flush traces to Opik
         await trace_storage.flush_traces(worker)
 
 
-async def rca_react(env: Env, db: Engine | None, url: str, worker: Worker, local_report_file: str = None, job_description_file: str = None) -> None:
+async def rca_react(
+    env: Env,
+    db: Engine | None,
+    url: str,
+    worker: Worker,
+    local_report_file: str | None = None,
+    job_description_file: str | None = None,
+) -> None:
     """A two step workflow using a ReAct module"""
     await worker.emit("react", event="workflow")
 
@@ -147,26 +198,56 @@
 
         # Fetch build errors
         await worker.emit("Fetching build errors...", event="progress")
-        await trace_storage.start_span("Error Report Fetching", {"url": url, "local_file": local_report_file}, worker)
-        errors_report = await rcav2.logjuicer.get_report(env, url, worker, local_report_file)
-        await trace_storage.end_span({"error_count": sum(len(logfile.errors) for logfile in errors_report.logfiles)}, worker)
+        await trace_storage.start_span(
+            "Error Report Fetching",
+            {"url": url, "local_file": local_report_file},
+            worker,
+        )
+        errors_report = await rcav2.logjuicer.get_report(
+            env, url, worker, local_report_file
+        )
+        await trace_storage.end_span(
+            {
+                "error_count": sum(
+                    len(logfile.errors) for logfile in errors_report.logfiles
+                )
+            },
+            worker,
+        )
 
         # Describe job
         await worker.emit(f"Describing job {errors_report.target}...", event="progress")
-        await trace_storage.start_span("Job Description", {"job_name": errors_report.target, "job_description_file": job_description_file}, worker)
-        job = await describe_job(env, db, errors_report.target, worker, job_description_file)
+        await trace_storage.start_span(
+            "Job Description",
+            {
+                "job_name": errors_report.target,
+                "job_description_file": job_description_file,
+            },
+            worker,
+        )
+        job = await describe_job(
+            env, db, errors_report.target, worker, job_description_file
+        )
         if job:
             await worker.emit(job.model_dump(), event="job")
         await trace_storage.end_span({"job_found": job is not None}, worker)
 
         # Run RCA analysis with ReAct
-        await trace_storage.start_span("RCA Analysis (ReAct)", {"workflow": "react"}, worker)
+        await trace_storage.start_span(
+            "RCA Analysis (ReAct)", {"workflow": "react"}, worker
+        )
         rca_agent = rcav2.agent.react.make_agent(errors_report, worker)
-        report = await rcav2.agent.react.call_agent(rca_agent, job, errors_report, worker, trace_storage)
+        report = await rcav2.agent.react.call_agent(
+            rca_agent, job, errors_report, worker, trace_storage
+        )
 
         # Store error analysis in Opik
-        await trace_storage.store_error_analysis(errors_report, report, worker)
-        await trace_storage.end_span({"analysis_complete": True, "result": report}, worker)
+        await trace_storage.store_error_analysis(
+            errors_report, report.description, worker
+        )
+        await trace_storage.end_span(
+            {"analysis_complete": True, "result": report}, worker
+        )
         await worker.emit(report.model_dump(), event="report")
 
         # End trace
@@ -175,7 +256,9 @@
         env.log.error(f"RCA react workflow failed: {e}")
         await worker.emit(f"RCA analysis failed: {e}", event="error")
         if trace_storage.is_available():
-            await trace_storage.end_trace({"error": str(e), "workflow": "react"}, worker)
+            await trace_storage.end_trace(
+                {"error": str(e), "workflow": "react"}, worker
+            )
     finally:
         # Flush traces to Opik
         await trace_storage.flush_traces(worker)